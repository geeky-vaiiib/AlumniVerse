--- conflicted
+++ resolved
@@ -1,66 +1,16 @@
 "use client"
 
-import { useState, useEffect } from "react"
-import { useRouter } from "next/navigation"
-import { useAuth } from "../providers/AuthProvider"
-import { useRealTimeUpdates } from "../../hooks/useRealTime"
+import { useState } from "react"
 import DashboardSidebar from "./DashboardSidebar"
 import MainFeed from "./MainFeed"
-import NewsFeed from "./NewsFeed"
 import RightSidebar from "./RightSidebar"
-import AlumniDirectory from "./AlumniDirectory"
-import JobBoard from "./JobBoard"
-import EventsPage from "./EventsPage"
-import BadgesPage from "./BadgesPage"
-import UserProfileCard from "./UserProfileCard"
-import LoadingSpinner from "../ui/LoadingSpinner"
 
 export default function Dashboard() {
-  const router = useRouter()
-  const { user, isLoggedIn, loading } = useAuth()
   const [activeTab, setActiveTab] = useState("feed")
-<<<<<<< HEAD
-  const [isLoading, setIsLoading] = useState(true)
-
-  // Initialize real-time updates
-  useRealTimeUpdates()
-
-  useEffect(() => {
-    // Check authentication
-    if (!loading) {
-      if (!isLoggedIn && !user) {
-        router.push('/auth')
-        return
-      }
-      setIsLoading(false)
-    }
-  }, [isLoggedIn, user, loading, router])
-
-  if (isLoading || loading) {
-    return <LoadingSpinner message="Loading dashboard..." />
-  }
-
-  const renderMainContent = () => {
-    switch (activeTab) {
-      case "feed":
-        return <NewsFeed />
-      case "directory":
-        return <AlumniDirectory />
-      case "jobs":
-        return <JobBoard />
-      case "events":
-        return <EventsPage />
-      case "badges":
-        return <BadgesPage />
-      default:
-        return <NewsFeed />
-    }
-=======
   const [posts, setPosts] = useState([])
 
   const handleAddPost = (newPost) => {
     setPosts(prevPosts => [newPost, ...prevPosts])
->>>>>>> 9a76e401
   }
 
   return (
@@ -110,11 +60,7 @@
 
           {/* Main Content */}
           <div className="flex-1 min-w-0">
-<<<<<<< HEAD
-            {renderMainContent()}
-=======
             <MainFeed activeTab={activeTab} userPosts={posts} />
->>>>>>> 9a76e401
           </div>
 
           {/* Right Sidebar */}
